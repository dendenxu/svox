--- conflicted
+++ resolved
@@ -126,10 +126,7 @@
             self.register_buffer("extra_data", extra_data.to(device=map_location))
         else:
             self.extra_data = None
-<<<<<<< HEAD
-=======
-
->>>>>>> 1f906790
+
         self._ver = 0
         self._invalidate()
         self._lock_tree_structure = False
